--- conflicted
+++ resolved
@@ -51,48 +51,18 @@
 ### 1. **Installation**
 
 ```bash
-<<<<<<< HEAD
-# Clone the repository
-git clone <repository-url>
-cd potty-timer
-
-# Install dependencies
-npm install
-
-# Start development server
-npx expo start
-```
-
-### 2. **Development Setup**
-
-```bash
-# Run with specific platform
-npx expo start --ios     # iOS simulator
-npx expo start --android # Android emulator
-npx expo start --web     # Web browser
-
-# Run tests
-npm test                 # Full test suite
-npm run test:watch      # Watch mode
-npm run test:coverage   # Coverage report
-```
-
-### 3. **Build for Production**
-
-```bash
-# Create development build
-npx eas build --profile development
-=======
 # Clone the official repo
 git clone https://github.com/antoine1anthony/potty-timer.git
 cd potty-timer
 
 # Install all dependencies (using Expo CLI)
 npx expo install
+
+# Start development server
+npx expo start
 ```
 
 ### 2. **Configure Your Environment**
->>>>>>> e23974de
 
 # Create production build
 npx eas build --profile production
@@ -101,13 +71,7 @@
 npx eas submit
 ```
 
-<<<<<<< HEAD
----
-
-## 🏗️ Architecture Overview
-=======
 ### 3. **Run the App**
->>>>>>> e23974de
 
 ### **File Structure**
 
@@ -148,11 +112,7 @@
 - Error handling and recovery
 - Database migrations and schema management
 
-<<<<<<< HEAD
-#### **API Routes** - RESTful Endpoints
-=======
 ### 4. **Experience the Magic**
->>>>>>> e23974de
 
 - `/api/timers` - List and create timers
 - `/api/timers/:id` - Get, update, delete specific timer
